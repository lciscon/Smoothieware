/*
    This file is part of Smoothie (http://smoothieware.org/). The motion control part is heavily based on Grbl (https://github.com/simen/grbl).
    Smoothie is free software: you can redistribute it and/or modify it under the terms of the GNU General Public License as published by the Free Software Foundation, either version 3 of the License, or (at your option) any later version.
    Smoothie is distributed in the hope that it will be useful, but WITHOUT ANY WARRANTY; without even the implied warranty of MERCHANTABILITY or FITNESS FOR A PARTICULAR PURPOSE. See the GNU General Public License for more details.
    You should have received a copy of the GNU General Public License along with Smoothie. If not, see <http://www.gnu.org/licenses/>.
*/


#include "libs/Kernel.h"
#include "SimpleShell.h"
#include "libs/nuts_bolts.h"
#include "libs/utils.h"
#include "libs/SerialMessage.h"
#include "libs/StreamOutput.h"
#include "modules/robot/Player.h"
#include "mri.h"


void SimpleShell::on_module_loaded(){
    this->current_path = "/";
    this->playing_file = false;
    this->register_for_event(ON_CONSOLE_LINE_RECEIVED);
    this->register_for_event(ON_MAIN_LOOP);
}

// When a new line is received, check if it is a command, and if it is, act upon it
void SimpleShell::on_console_line_received( void* argument ){
    SerialMessage new_message = *static_cast<SerialMessage*>(argument);
    string possible_command = new_message.message;

    //new_message.stream->printf("Received %s\r\n", possible_command.c_str());

    // We don't compare to a string but to a checksum of that string, this saves some space in flash memory
    unsigned short check_sum = get_checksum( possible_command.substr(0,possible_command.find_first_of(" \r\n")) );  // todo: put this method somewhere more convenient

    // Act depending on command
    switch( check_sum ){
        case ls_command_checksum      : this->ls_command(  get_arguments(possible_command), new_message.stream ); break;
        case cd_command_checksum      : this->cd_command(  get_arguments(possible_command), new_message.stream ); break;
        case pwd_command_checksum     : this->pwd_command( get_arguments(possible_command), new_message.stream ); break;
        case cat_command_checksum     : this->cat_command( get_arguments(possible_command), new_message.stream ); break;
        case play_command_checksum    : this->play_command(get_arguments(possible_command), new_message.stream ); break;
        case reset_command_checksum   : this->reset_command(get_arguments(possible_command),new_message.stream ); break;
<<<<<<< HEAD
        case break_command_checksum   : this->break_command(get_arguments(possible_command),new_message.stream ); break;
=======
        case dfu_command_checksum     : this->reset_command(get_arguments(possible_command),new_message.stream ); break;
>>>>>>> 35d4bf4c
    }
}

// Convert a path indication ( absolute or relative ) into a path ( absolute )
string SimpleShell::absolute_from_relative( string path ){
    if( path[0] == '/' ){ return path; }
    if( path[0] == '.' ){ return this->current_path; }
    return this->current_path + path;
}

// Act upon an ls command
// Convert the first parameter into an absolute path, then list the files in that path
void SimpleShell::ls_command( string parameters, StreamOutput* stream ){
    string folder = this->absolute_from_relative( parameters );
    DIR* d;
    struct dirent* p;
    d = opendir(folder.c_str());
    if(d != NULL) {
        while((p = readdir(d)) != NULL) { stream->printf("%s\r\n", lc(string(p->d_name)).c_str()); }
    } else {
        stream->printf("Could not open directory %s \r\n", folder.c_str());
    }
}

// Change current absolute path to provided path
void SimpleShell::cd_command( string parameters, StreamOutput* stream ){
    string folder = this->absolute_from_relative( parameters );
    if( folder[folder.length()-1] != '/' ){ folder += "/"; }
    DIR *d;
    d = opendir(folder.c_str());
    if(d == NULL) {
        stream->printf("Could not open directory %s \r\n", folder.c_str() );
    }else{
        this->current_path = folder;
    }
}

// Responds with the present working directory
void SimpleShell::pwd_command( string parameters, StreamOutput* stream ){
    stream->printf("%s\r\n", this->current_path.c_str());
}

// Output the contents of a file, first parameter is the filename, second is the limit ( in number of lines to output )
void SimpleShell::cat_command( string parameters, StreamOutput* stream ){

    // Get parameters ( filename and line limit )
    string filename          = this->absolute_from_relative(shift_parameter( parameters ));
    string limit_paramater   = shift_parameter( parameters );
    int limit = -1;
    if( limit_paramater != "" ){ limit = int(atof(limit_paramater.c_str())); }

    // Open file
    FILE *lp = fopen(filename.c_str(), "r");
    if(lp == NULL) {
        stream->printf("File not found: %s\r\n", filename.c_str());
        return;
    }
    string buffer;
    int c;
    int newlines = 0;

    // Print each line of the file
    while ((c = fgetc (lp)) != EOF){
        buffer.append((char *)&c, 1);
        if( char(c) == '\n' ){
            newlines++;
            stream->printf("%s", buffer.c_str());
            buffer.clear();
        }
        if( newlines == limit ){ break; }
    };
    fclose(lp);

}

// Play a gcode file by considering each line as if it was received on the serial console
void SimpleShell::play_command( string parameters, StreamOutput* stream ){

    // Get filename
    string filename          = this->absolute_from_relative(shift_parameter( parameters ));
    stream->printf("Playing %s\r\n", filename.c_str());
    string options           = shift_parameter( parameters );

    this->current_file_handler = fopen( filename.c_str(), "r");
    if(this->current_file_handler == NULL)
    {
        stream->printf("File not found: %s\r\n", filename.c_str());
        return;
    }
    this->playing_file = true;
    if( options.find_first_of("Qq") == string::npos ){
        this->current_stream = stream;
    }else{
        this->current_stream = new StreamOutput();
    }
}

// Reset the system
void SimpleShell::reset_command( string parameters, StreamOutput* stream){
    stream->printf("Smoothie out. Peace.\r\n");
    system_reset();
}

// Break out into the MRI debugging system
void SimpleShell::break_command( string parameters, StreamOutput* stream){
    stream->printf("Entering MRI debug mode...\r\n");
    __debugbreak();
}

void SimpleShell::on_main_loop(void* argument){

    if( this->playing_file ){
        string buffer;
        int c;
        // Print each line of the file
        while ((c = fgetc(this->current_file_handler)) != EOF){
            if (c == '\n'){
                this->current_stream->printf("%s\n", buffer.c_str());
                struct SerialMessage message;
                message.message = buffer;
                message.stream = this->current_stream;
                // wait for the queue to have enough room that a serial message could still be received before sending
                this->kernel->player->wait_for_queue(2);
                this->kernel->call_event(ON_CONSOLE_LINE_RECEIVED, &message);
                buffer.clear();
                return;
            }else{
                buffer += c;
            }
        };

        fclose(this->current_file_handler);
        this->playing_file = false;
    }
}<|MERGE_RESOLUTION|>--- conflicted
+++ resolved
@@ -41,11 +41,8 @@
         case cat_command_checksum     : this->cat_command( get_arguments(possible_command), new_message.stream ); break;
         case play_command_checksum    : this->play_command(get_arguments(possible_command), new_message.stream ); break;
         case reset_command_checksum   : this->reset_command(get_arguments(possible_command),new_message.stream ); break;
-<<<<<<< HEAD
+        case dfu_command_checksum     : this->reset_command(get_arguments(possible_command),new_message.stream ); break;
         case break_command_checksum   : this->break_command(get_arguments(possible_command),new_message.stream ); break;
-=======
-        case dfu_command_checksum     : this->reset_command(get_arguments(possible_command),new_message.stream ); break;
->>>>>>> 35d4bf4c
     }
 }
 

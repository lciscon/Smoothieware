#include "CartesianSolution.h"
#include <math.h>

CartesianSolution::CartesianSolution(Config* passed_config) : config(passed_config){
    this->alpha_steps_per_mm = this->config->value(alpha_steps_per_mm_checksum)->as_number();
    this->beta_steps_per_mm  = this->config->value( beta_steps_per_mm_checksum)->as_number();
    this->gamma_steps_per_mm = this->config->value(gamma_steps_per_mm_checksum)->as_number();
}

void CartesianSolution::millimeters_to_steps( double millimeters[], int steps[] ){
    steps[ALPHA_STEPPER] = lround( millimeters[X_AXIS] * this->alpha_steps_per_mm );
    steps[BETA_STEPPER ] = lround( millimeters[Y_AXIS] * this->beta_steps_per_mm );
    steps[GAMMA_STEPPER] = lround( millimeters[Z_AXIS] * this->gamma_steps_per_mm );
}

void CartesianSolution::steps_to_millimeters( int steps[], double millimeters[] ){
    millimeters[ALPHA_STEPPER] = steps[X_AXIS] / this->alpha_steps_per_mm;
    millimeters[BETA_STEPPER ] = steps[Y_AXIS] / this->beta_steps_per_mm;
<<<<<<< HEAD
    millimeters[GAMMA_STEPPER] = steps[X_AXIS] / this->gamma_steps_per_mm;
}

void CartesianSolution::set_steps_per_millimeter( double steps[] )
{
    this->alpha_steps_per_mm = steps[0];
    this->beta_steps_per_mm  = steps[1];
    this->gamma_steps_per_mm = steps[2];
}

void CartesianSolution::get_steps_per_millimeter( double steps[] )
{
    steps[0] = this->alpha_steps_per_mm;
    steps[1] = this->beta_steps_per_mm;
    steps[2] = this->gamma_steps_per_mm;
=======
    millimeters[GAMMA_STEPPER] = steps[Z_AXIS] / this->gamma_steps_per_mm;
>>>>>>> eabe1910
}<|MERGE_RESOLUTION|>--- conflicted
+++ resolved
@@ -16,8 +16,7 @@
 void CartesianSolution::steps_to_millimeters( int steps[], double millimeters[] ){
     millimeters[ALPHA_STEPPER] = steps[X_AXIS] / this->alpha_steps_per_mm;
     millimeters[BETA_STEPPER ] = steps[Y_AXIS] / this->beta_steps_per_mm;
-<<<<<<< HEAD
-    millimeters[GAMMA_STEPPER] = steps[X_AXIS] / this->gamma_steps_per_mm;
+    millimeters[GAMMA_STEPPER] = steps[Z_AXIS] / this->gamma_steps_per_mm;
 }
 
 void CartesianSolution::set_steps_per_millimeter( double steps[] )
@@ -32,7 +31,4 @@
     steps[0] = this->alpha_steps_per_mm;
     steps[1] = this->beta_steps_per_mm;
     steps[2] = this->gamma_steps_per_mm;
-=======
-    millimeters[GAMMA_STEPPER] = steps[Z_AXIS] / this->gamma_steps_per_mm;
->>>>>>> eabe1910
 }
/*
      This file is part of Smoothie (http://smoothieware.org/). The motion control part is heavily based on Grbl (https://github.com/simen/grbl) with additions from Sungeun K. Jeon (https://github.com/chamnit/grbl)
      Smoothie is free software: you can redistribute it and/or modify it under the terms of the GNU General Public License as published by the Free Software Foundation, either version 3 of the License, or (at your option) any later version.
      Smoothie is distributed in the hope that it will be useful, but WITHOUT ANY WARRANTY; without even the implied warranty of MERCHANTABILITY or FITNESS FOR A PARTICULAR PURPOSE. See the GNU General Public License for more details.
      You should have received a copy of the GNU General Public License along with Smoothie. If not, see <http://www.gnu.org/licenses/>.
*/

#include "libs/Module.h"
#include "libs/Kernel.h"

#include "Robot.h"
#include "Planner.h"
#include "Conveyor.h"
#include "Pin.h"
#include "StepperMotor.h"
#include "Gcode.h"
#include "PublicDataRequest.h"
#include "PublicData.h"
#include "arm_solutions/BaseSolution.h"
#include "arm_solutions/CartesianSolution.h"
#include "arm_solutions/RotatableCartesianSolution.h"
#include "arm_solutions/LinearDeltaSolution.h"
#include "arm_solutions/RotaryDeltaSolution.h"
#include "arm_solutions/HBotSolution.h"
#include "arm_solutions/CoreXZSolution.h"
#include "arm_solutions/MorganSCARASolution.h"
#include "StepTicker.h"
#include "checksumm.h"
#include "utils.h"
#include "ConfigValue.h"
#include "libs/StreamOutput.h"
#include "StreamOutputPool.h"
#include "ExtruderPublicAccess.h"
#include "GcodeDispatch.h"
#include "ActuatorCoordinates.h"
#include "EndstopsPublicAccess.h"

#include "mbed.h" // for us_ticker_read()
#include "mri.h"

#include <fastmath.h>
#include <string>
#include <algorithm>

#define  default_seek_rate_checksum          CHECKSUM("default_seek_rate")
#define  default_feed_rate_checksum          CHECKSUM("default_feed_rate")
#define  mm_per_line_segment_checksum        CHECKSUM("mm_per_line_segment")
#define  delta_segments_per_second_checksum  CHECKSUM("delta_segments_per_second")
#define  mm_per_arc_segment_checksum         CHECKSUM("mm_per_arc_segment")
#define  mm_max_arc_error_checksum           CHECKSUM("mm_max_arc_error")
#define  arc_correction_checksum             CHECKSUM("arc_correction")
#define  x_axis_max_speed_checksum           CHECKSUM("x_axis_max_speed")
#define  y_axis_max_speed_checksum           CHECKSUM("y_axis_max_speed")
#define  z_axis_max_speed_checksum           CHECKSUM("z_axis_max_speed")
#define  segment_z_moves_checksum            CHECKSUM("segment_z_moves")
#define  save_g92_checksum                   CHECKSUM("save_g92")
#define  set_g92_checksum                    CHECKSUM("set_g92")

// arm solutions
#define  arm_solution_checksum               CHECKSUM("arm_solution")
#define  cartesian_checksum                  CHECKSUM("cartesian")
#define  rotatable_cartesian_checksum        CHECKSUM("rotatable_cartesian")
#define  rostock_checksum                    CHECKSUM("rostock")
#define  linear_delta_checksum               CHECKSUM("linear_delta")
#define  rotary_delta_checksum               CHECKSUM("rotary_delta")
#define  delta_checksum                      CHECKSUM("delta")
#define  hbot_checksum                       CHECKSUM("hbot")
#define  corexy_checksum                     CHECKSUM("corexy")
#define  corexz_checksum                     CHECKSUM("corexz")
#define  kossel_checksum                     CHECKSUM("kossel")
#define  morgan_checksum                     CHECKSUM("morgan")

// new-style actuator stuff
#define  actuator_checksum                   CHEKCSUM("actuator")

#define  step_pin_checksum                   CHECKSUM("step_pin")
#define  dir_pin_checksum                    CHEKCSUM("dir_pin")
#define  en_pin_checksum                     CHECKSUM("en_pin")

#define  steps_per_mm_checksum               CHECKSUM("steps_per_mm")
#define  max_rate_checksum                   CHECKSUM("max_rate")
#define  acceleration_checksum               CHECKSUM("acceleration")
#define  z_acceleration_checksum             CHECKSUM("z_acceleration")

#define  alpha_checksum                      CHECKSUM("alpha")
#define  beta_checksum                       CHECKSUM("beta")
#define  gamma_checksum                      CHECKSUM("gamma")

#define laser_module_default_power_checksum     CHECKSUM("laser_module_default_power")

<<<<<<< HEAD
#define enable_checksum                    CHECKSUM("enable")
#define halt_checksum                      CHECKSUM("halt")
#define soft_endstop_checksum              CHECKSUM("soft_endstop")
#define xmin_checksum                      CHECKSUM("x_min")
#define ymin_checksum                      CHECKSUM("y_min")
#define zmin_checksum                      CHECKSUM("z_min")
#define xmax_checksum                      CHECKSUM("x_max")
#define ymax_checksum                      CHECKSUM("y_max")
#define zmax_checksum                      CHECKSUM("z_max")


#define ARC_ANGULAR_TRAVEL_EPSILON 5E-7F // Float (radians)
=======
#define ARC_ANGULAR_TRAVEL_EPSILON 5E-9F // Float (radians)
>>>>>>> 09761539
#define PI 3.14159265358979323846F // force to be float, do not use M_PI

// The Robot converts GCodes into actual movements, and then adds them to the Planner, which passes them to the Conveyor so they can be added to the queue
// It takes care of cutting arcs into segments, same thing for line that are too long

Robot::Robot()
{
    this->inch_mode = false;
    this->absolute_mode = true;
    this->e_absolute_mode = true;
    this->select_plane(X_AXIS, Y_AXIS, Z_AXIS);
    memset(this->machine_position, 0, sizeof machine_position);
    memset(this->compensated_machine_position, 0, sizeof compensated_machine_position);
    this->arm_solution = NULL;
    seconds_per_minute = 60.0F;
    this->clearToolOffset();
    this->compensationTransform = nullptr;
    this->get_e_scale_fnc= nullptr;
    this->wcs_offsets.fill(wcs_t(0.0F, 0.0F, 0.0F));
    this->g92_offset = wcs_t(0.0F, 0.0F, 0.0F);
    this->next_command_is_MCS = false;
    this->disable_segmentation= false;
    this->disable_arm_solution= false;
    this->n_motors= 0;
}

//Called when the module has just been loaded
void Robot::on_module_loaded()
{
    this->register_for_event(ON_GCODE_RECEIVED);

    // Configuration
    this->load_config();
}

#define ACTUATOR_CHECKSUMS(X) {     \
    CHECKSUM(X "_step_pin"),        \
    CHECKSUM(X "_dir_pin"),         \
    CHECKSUM(X "_en_pin"),          \
    CHECKSUM(X "_steps_per_mm"),    \
    CHECKSUM(X "_max_rate"),        \
    CHECKSUM(X "_acceleration")     \
}

void Robot::load_config()
{
    // Arm solutions are used to convert positions in millimeters into position in steps for each stepper motor.
    // While for a cartesian arm solution, this is a simple multiplication, in other, less simple cases, there is some serious math to be done.
    // To make adding those solution easier, they have their own, separate object.
    // Here we read the config to find out which arm solution to use
    if (this->arm_solution) delete this->arm_solution;
    int solution_checksum = get_checksum(THEKERNEL->config->value(arm_solution_checksum)->by_default("cartesian")->as_string());
    // Note checksums are not const expressions when in debug mode, so don't use switch
    if(solution_checksum == hbot_checksum || solution_checksum == corexy_checksum) {
        this->arm_solution = new HBotSolution(THEKERNEL->config);

    } else if(solution_checksum == corexz_checksum) {
        this->arm_solution = new CoreXZSolution(THEKERNEL->config);

    } else if(solution_checksum == rostock_checksum || solution_checksum == kossel_checksum || solution_checksum == delta_checksum || solution_checksum ==  linear_delta_checksum) {
        this->arm_solution = new LinearDeltaSolution(THEKERNEL->config);

    } else if(solution_checksum == rotatable_cartesian_checksum) {
        this->arm_solution = new RotatableCartesianSolution(THEKERNEL->config);

    } else if(solution_checksum == rotary_delta_checksum) {
        this->arm_solution = new RotaryDeltaSolution(THEKERNEL->config);

    } else if(solution_checksum == morgan_checksum) {
        this->arm_solution = new MorganSCARASolution(THEKERNEL->config);

    } else if(solution_checksum == cartesian_checksum) {
        this->arm_solution = new CartesianSolution(THEKERNEL->config);

    } else {
        this->arm_solution = new CartesianSolution(THEKERNEL->config);
    }

    this->feed_rate           = THEKERNEL->config->value(default_feed_rate_checksum   )->by_default(  100.0F)->as_number();
    this->seek_rate           = THEKERNEL->config->value(default_seek_rate_checksum   )->by_default(  100.0F)->as_number();
    this->mm_per_line_segment = THEKERNEL->config->value(mm_per_line_segment_checksum )->by_default(    0.0F)->as_number();
    this->delta_segments_per_second = THEKERNEL->config->value(delta_segments_per_second_checksum )->by_default(0.0f   )->as_number();
    this->mm_per_arc_segment  = THEKERNEL->config->value(mm_per_arc_segment_checksum  )->by_default(    0.0f)->as_number();
    this->mm_max_arc_error    = THEKERNEL->config->value(mm_max_arc_error_checksum    )->by_default(   0.01f)->as_number();
    this->arc_correction      = THEKERNEL->config->value(arc_correction_checksum      )->by_default(    5   )->as_number();

    // in mm/sec but specified in config as mm/min
    this->max_speeds[X_AXIS]  = THEKERNEL->config->value(x_axis_max_speed_checksum    )->by_default(60000.0F)->as_number() / 60.0F;
    this->max_speeds[Y_AXIS]  = THEKERNEL->config->value(y_axis_max_speed_checksum    )->by_default(60000.0F)->as_number() / 60.0F;
    this->max_speeds[Z_AXIS]  = THEKERNEL->config->value(z_axis_max_speed_checksum    )->by_default(  300.0F)->as_number() / 60.0F;

    this->segment_z_moves     = THEKERNEL->config->value(segment_z_moves_checksum     )->by_default(true)->as_bool();
    this->save_g92            = THEKERNEL->config->value(save_g92_checksum            )->by_default(false)->as_bool();
    string g92                = THEKERNEL->config->value(set_g92_checksum             )->by_default("")->as_string();
    if(!g92.empty()) {
        // optional setting for a fixed G92 offset
        std::vector<float> t= parse_number_list(g92.c_str());
        if(t.size() == 3) {
            g92_offset = wcs_t(t[0], t[1], t[2]);
        }
    }

    // default s value for laser
    this->s_value             = THEKERNEL->config->value(laser_module_default_power_checksum)->by_default(0.8F)->as_number();

     // Make our Primary XYZ StepperMotors, and potentially A B C
    uint16_t const motor_checksums[][6] = {
        ACTUATOR_CHECKSUMS("alpha"), // X
        ACTUATOR_CHECKSUMS("beta"),  // Y
        ACTUATOR_CHECKSUMS("gamma"), // Z
        #if MAX_ROBOT_ACTUATORS > 3
        ACTUATOR_CHECKSUMS("delta"),   // A
        #if MAX_ROBOT_ACTUATORS > 4
        ACTUATOR_CHECKSUMS("epsilon"), // B
        #if MAX_ROBOT_ACTUATORS > 5
        ACTUATOR_CHECKSUMS("zeta")     // C
        #endif
        #endif
        #endif
    };

    // default acceleration setting, can be overriden with newer per axis settings
    this->default_acceleration= THEKERNEL->config->value(acceleration_checksum)->by_default(100.0F )->as_number(); // Acceleration is in mm/s^2

    // make each motor
    for (size_t a = 0; a < MAX_ROBOT_ACTUATORS; a++) {
        Pin pins[3]; //step, dir, enable
        for (size_t i = 0; i < 3; i++) {
            pins[i].from_string(THEKERNEL->config->value(motor_checksums[a][i])->by_default("nc")->as_string())->as_output();
        }

        if(!pins[0].connected() || !pins[1].connected()) { // step and dir must be defined, but enable is optional
            if(a <= Z_AXIS) {
                THEKERNEL->streams->printf("FATAL: motor %c is not defined in config\n", 'X'+a);
                n_motors= a; // we only have this number of motors
                return;
            }
            break; // if any pin is not defined then the axis is not defined (and axis need to be defined in contiguous order)
        }

        StepperMotor *sm = new StepperMotor(pins[0], pins[1], pins[2]);
        // register this motor (NB This must be 0,1,2) of the actuators array
        uint8_t n= register_motor(sm);
        if(n != a) {
            // this is a fatal error
            THEKERNEL->streams->printf("FATAL: motor %d does not match index %d\n", n, a);
            return;
        }

        actuators[a]->change_steps_per_mm(THEKERNEL->config->value(motor_checksums[a][3])->by_default(a == 2 ? 2560.0F : 80.0F)->as_number());
        actuators[a]->set_max_rate(THEKERNEL->config->value(motor_checksums[a][4])->by_default(30000.0F)->as_number()/60.0F); // it is in mm/min and converted to mm/sec
        actuators[a]->set_acceleration(THEKERNEL->config->value(motor_checksums[a][5])->by_default(NAN)->as_number()); // mm/secs²
    }

    check_max_actuator_speeds(); // check the configs are sane

    // if we have not specified a z acceleration see if the legacy config was set
    if(isnan(actuators[Z_AXIS]->get_acceleration())) {
        float acc= THEKERNEL->config->value(z_acceleration_checksum)->by_default(NAN)->as_number(); // disabled by default
        if(!isnan(acc)) {
            actuators[Z_AXIS]->set_acceleration(acc);
        }
    }

    // initialise actuator positions to current cartesian position (X0 Y0 Z0)
    // so the first move can be correct if homing is not performed
    ActuatorCoordinates actuator_pos;
    arm_solution->cartesian_to_actuator(machine_position, actuator_pos);
    for (size_t i = 0; i < n_motors; i++)
        actuators[i]->change_last_milestone(actuator_pos[i]);

    //this->clearToolOffset();

    soft_endstop_enabled= THEKERNEL->config->value(soft_endstop_checksum, enable_checksum)->by_default(false)->as_bool();
    soft_endstop_halt= THEKERNEL->config->value(soft_endstop_checksum, halt_checksum)->by_default(true)->as_bool();

    soft_endstop_min[X_AXIS]= THEKERNEL->config->value(soft_endstop_checksum, xmin_checksum)->by_default(NAN)->as_number();
    soft_endstop_min[Y_AXIS]= THEKERNEL->config->value(soft_endstop_checksum, ymin_checksum)->by_default(NAN)->as_number();
    soft_endstop_min[Z_AXIS]= THEKERNEL->config->value(soft_endstop_checksum, zmin_checksum)->by_default(NAN)->as_number();
    soft_endstop_max[X_AXIS]= THEKERNEL->config->value(soft_endstop_checksum, xmax_checksum)->by_default(NAN)->as_number();
    soft_endstop_max[Y_AXIS]= THEKERNEL->config->value(soft_endstop_checksum, ymax_checksum)->by_default(NAN)->as_number();
    soft_endstop_max[Z_AXIS]= THEKERNEL->config->value(soft_endstop_checksum, zmax_checksum)->by_default(NAN)->as_number();
}

uint8_t Robot::register_motor(StepperMotor *motor)
{
    // register this motor with the step ticker
    THEKERNEL->step_ticker->register_motor(motor);
    if(n_motors >= k_max_actuators) {
        // this is a fatal error
        THEKERNEL->streams->printf("FATAL: too many motors, increase k_max_actuators\n");
        __debugbreak();
    }
    actuators.push_back(motor);
    motor->set_motor_id(n_motors);
    return n_motors++;
}

void  Robot::push_state()
{
    bool am = this->absolute_mode;
    bool em = this->e_absolute_mode;
    bool im = this->inch_mode;
    saved_state_t s(this->feed_rate, this->seek_rate, am, em, im, current_wcs);
    state_stack.push(s);
}

void Robot::pop_state()
{
    if(!state_stack.empty()) {
        auto s = state_stack.top();
        state_stack.pop();
        this->feed_rate = std::get<0>(s);
        this->seek_rate = std::get<1>(s);
        this->absolute_mode = std::get<2>(s);
        this->e_absolute_mode = std::get<3>(s);
        this->inch_mode = std::get<4>(s);
        this->current_wcs = std::get<5>(s);
    }
}

std::vector<Robot::wcs_t> Robot::get_wcs_state() const
{
    std::vector<wcs_t> v;
    v.push_back(wcs_t(current_wcs, MAX_WCS, 0));
    for(auto& i : wcs_offsets) {
        v.push_back(i);
    }
    v.push_back(g92_offset);
    v.push_back(tool_offset);
    return v;
}

void Robot::get_current_machine_position(float *pos) const
{
    // get real time current actuator position in mm
    ActuatorCoordinates current_position{
        actuators[X_AXIS]->get_current_position(),
        actuators[Y_AXIS]->get_current_position(),
        actuators[Z_AXIS]->get_current_position()
    };

    // get machine position from the actuator position using FK
    arm_solution->actuator_to_cartesian(current_position, pos);
}

void Robot::print_position(uint8_t subcode, std::string& res, bool ignore_extruders) const
{
    // M114.1 is a new way to do this (similar to how GRBL does it).
    // it returns the realtime position based on the current step position of the actuators.
    // this does require a FK to get a machine position from the actuator position
    // and then invert all the transforms to get a workspace position from machine position
    // M114 just does it the old way uses machine_position and does inverse transforms to get the requested position
    uint32_t n = 0;
    char buf[64];
    if(subcode == 0) { // M114 print WCS
        wcs_t pos= mcs2wcs(machine_position);
        n = snprintf(buf, sizeof(buf), "C: X:%1.4f Y:%1.4f Z:%1.4f", from_millimeters(std::get<X_AXIS>(pos)), from_millimeters(std::get<Y_AXIS>(pos)), from_millimeters(std::get<Z_AXIS>(pos)));

    } else if(subcode == 4) {
        // M114.4 print last milestone
        n = snprintf(buf, sizeof(buf), "MP: X:%1.4f Y:%1.4f Z:%1.4f", machine_position[X_AXIS], machine_position[Y_AXIS], machine_position[Z_AXIS]);

    } else if(subcode == 5) {
        // M114.5 print last machine position (which should be the same as M114.1 if axis are not moving and no level compensation)
        // will differ from LMS by the compensation at the current position otherwise
        n = snprintf(buf, sizeof(buf), "CMP: X:%1.4f Y:%1.4f Z:%1.4f", compensated_machine_position[X_AXIS], compensated_machine_position[Y_AXIS], compensated_machine_position[Z_AXIS]);

    } else {
        // get real time positions
        float mpos[3];
        get_current_machine_position(mpos);

        // current_position/mpos includes the compensation transform so we need to get the inverse to get actual position
        if(compensationTransform) compensationTransform(mpos, true); // get inverse compensation transform

        if(subcode == 1) { // M114.1 print realtime WCS
            wcs_t pos= mcs2wcs(mpos);
            n = snprintf(buf, sizeof(buf), "WCS: X:%1.4f Y:%1.4f Z:%1.4f", from_millimeters(std::get<X_AXIS>(pos)), from_millimeters(std::get<Y_AXIS>(pos)), from_millimeters(std::get<Z_AXIS>(pos)));

        } else if(subcode == 2) { // M114.2 print realtime Machine coordinate system
            n = snprintf(buf, sizeof(buf), "MCS: X:%1.4f Y:%1.4f Z:%1.4f", mpos[X_AXIS], mpos[Y_AXIS], mpos[Z_AXIS]);

        } else if(subcode == 3) { // M114.3 print realtime actuator position
            // get real time current actuator position in mm
            ActuatorCoordinates current_position{
                actuators[X_AXIS]->get_current_position(),
                actuators[Y_AXIS]->get_current_position(),
                actuators[Z_AXIS]->get_current_position()
            };
            n = snprintf(buf, sizeof(buf), "APOS: X:%1.4f Y:%1.4f Z:%1.4f", current_position[X_AXIS], current_position[Y_AXIS], current_position[Z_AXIS]);
        }
    }

    if(n > sizeof(buf)) n= sizeof(buf);
    res.append(buf, n);

    #if MAX_ROBOT_ACTUATORS > 3
    // deal with the ABC axis
    for (int i = A_AXIS; i < n_motors; ++i) {
        n= 0;
        if(ignore_extruders && actuators[i]->is_extruder()) continue; // don't show an extruder as that will be E
        if(subcode == 4) { // M114.4 print last milestone
            n= snprintf(buf, sizeof(buf), " %c:%1.4f", 'A'+i-A_AXIS, machine_position[i]);

        }else if(subcode == 2 || subcode == 3) { // M114.2/M114.3 print actuator position which is the same as machine position for ABC
            // current actuator position
            n= snprintf(buf, sizeof(buf), " %c:%1.4f", 'A'+i-A_AXIS, actuators[i]->get_current_position());
        }
        if(n > sizeof(buf)) n= sizeof(buf);
        if(n > 0) res.append(buf, n);
    }
    #endif
}

// converts current last milestone (machine position without compensation transform) to work coordinate system (inverse transform)
Robot::wcs_t Robot::mcs2wcs(const Robot::wcs_t& pos) const
{
    return std::make_tuple(
        std::get<X_AXIS>(pos) - std::get<X_AXIS>(wcs_offsets[current_wcs]) + std::get<X_AXIS>(g92_offset) - std::get<X_AXIS>(tool_offset),
        std::get<Y_AXIS>(pos) - std::get<Y_AXIS>(wcs_offsets[current_wcs]) + std::get<Y_AXIS>(g92_offset) - std::get<Y_AXIS>(tool_offset),
        std::get<Z_AXIS>(pos) - std::get<Z_AXIS>(wcs_offsets[current_wcs]) + std::get<Z_AXIS>(g92_offset) - std::get<Z_AXIS>(tool_offset)
    );
}

// this does a sanity check that actuator speeds do not exceed steps rate capability
// we will override the actuator max_rate if the combination of max_rate and steps/sec exceeds base_stepping_frequency
void Robot::check_max_actuator_speeds()
{
    for (size_t i = 0; i < n_motors; i++) {
        if(actuators[i]->is_extruder()) continue; //extruders are not included in this check

        float step_freq = actuators[i]->get_max_rate() * actuators[i]->get_steps_per_mm();
        if (step_freq > THEKERNEL->base_stepping_frequency) {
            actuators[i]->set_max_rate(floorf(THEKERNEL->base_stepping_frequency / actuators[i]->get_steps_per_mm()));
            THEKERNEL->streams->printf("WARNING: actuator %d rate exceeds base_stepping_frequency * ..._steps_per_mm: %f, setting to %f\n", i, step_freq, actuators[i]->get_max_rate());
        }
    }
}

//A GCode has been received
//See if the current Gcode line has some orders for us
void Robot::on_gcode_received(void *argument)
{
    Gcode *gcode = static_cast<Gcode *>(argument);

    enum MOTION_MODE_T motion_mode= NONE;

    if( gcode->has_g) {
        switch( gcode->g ) {
            case 0:  motion_mode = SEEK;    break;
            case 1:  motion_mode = LINEAR;  break;
            case 2:  motion_mode = CW_ARC;  break;
            case 3:  motion_mode = CCW_ARC; break;
            case 4: { // G4 Dwell
                uint32_t delay_ms = 0;
                if (gcode->has_letter('P')) {
                    if(THEKERNEL->is_grbl_mode()) {
                        // in grbl mode (and linuxcnc) P is decimal seconds
                        float f= gcode->get_value('P');
                        delay_ms= f * 1000.0F;

                    }else{
                        // in reprap P is milliseconds, they always have to be different!
                        delay_ms = gcode->get_int('P');
                    }
                }
                if (gcode->has_letter('S')) {
                    delay_ms += gcode->get_int('S') * 1000;
                }
                if (delay_ms > 0) {
                    // drain queue
                    THEKERNEL->conveyor->wait_for_idle();
                    // wait for specified time
                    uint32_t start = us_ticker_read(); // mbed call
                    while ((us_ticker_read() - start) < delay_ms * 1000) {
                        THEKERNEL->call_event(ON_IDLE, this);
                        if(THEKERNEL->is_halted()) return;
                    }
                }
            }
            break;

            case 10: // G10 L2 [L20] Pn Xn Yn Zn set WCS
                if(gcode->has_letter('L') && (gcode->get_int('L') == 2 || gcode->get_int('L') == 20) && gcode->has_letter('P')) {
                    size_t n = gcode->get_uint('P');
                    if(n == 0) n = current_wcs; // set current coordinate system
                    else --n;
                    if(n < MAX_WCS) {
                        float x, y, z;
                        std::tie(x, y, z) = wcs_offsets[n];
                        if(gcode->get_int('L') == 20) {
                            // this makes the current machine position (less compensation transform) the offset
                            // get current position in WCS
                            wcs_t pos= mcs2wcs(machine_position);

                            if(gcode->has_letter('X')){
                                x -= to_millimeters(gcode->get_value('X')) - std::get<X_AXIS>(pos);
                            }

                            if(gcode->has_letter('Y')){
                                y -= to_millimeters(gcode->get_value('Y')) - std::get<Y_AXIS>(pos);
                            }
                            if(gcode->has_letter('Z')) {
                                z -= to_millimeters(gcode->get_value('Z')) - std::get<Z_AXIS>(pos);
                            }

                        } else {
                            if(absolute_mode) {
                                // the value is the offset from machine zero
                                if(gcode->has_letter('X')) x = to_millimeters(gcode->get_value('X'));
                                if(gcode->has_letter('Y')) y = to_millimeters(gcode->get_value('Y'));
                                if(gcode->has_letter('Z')) z = to_millimeters(gcode->get_value('Z'));
                            }else{
                                if(gcode->has_letter('X')) x += to_millimeters(gcode->get_value('X'));
                                if(gcode->has_letter('Y')) y += to_millimeters(gcode->get_value('Y'));
                                if(gcode->has_letter('Z')) z += to_millimeters(gcode->get_value('Z'));
                            }
                        }
                        wcs_offsets[n] = wcs_t(x, y, z);
                    }
                }
                break;

            case 17: this->select_plane(X_AXIS, Y_AXIS, Z_AXIS);   break;
            case 18: this->select_plane(X_AXIS, Z_AXIS, Y_AXIS);   break;
            case 19: this->select_plane(Y_AXIS, Z_AXIS, X_AXIS);   break;
            case 20: this->inch_mode = true;   break;
            case 21: this->inch_mode = false;   break;

            case 54: case 55: case 56: case 57: case 58: case 59:
                // select WCS 0-8: G54..G59, G59.1, G59.2, G59.3
                current_wcs = gcode->g - 54;
                if(gcode->g == 59 && gcode->subcode > 0) {
                    current_wcs += gcode->subcode;
                    if(current_wcs >= MAX_WCS) current_wcs = MAX_WCS - 1;
                }
                break;

            case 90: this->absolute_mode = true; this->e_absolute_mode = true; break;
            case 91: this->absolute_mode = false; this->e_absolute_mode = false; break;

            case 92: {
                if(gcode->subcode == 1 || gcode->subcode == 2 || gcode->get_num_args() == 0) {
                    // reset G92 offsets to 0
                    g92_offset = wcs_t(0, 0, 0);

                } else if(gcode->subcode == 3) {
                    // initialize G92 to the specified values, only used for saving it with M500
                    float x= 0, y= 0, z= 0;
                    if(gcode->has_letter('X')) x= gcode->get_value('X');
                    if(gcode->has_letter('Y')) y= gcode->get_value('Y');
                    if(gcode->has_letter('Z')) z= gcode->get_value('Z');
                    g92_offset = wcs_t(x, y, z);

                } else {
                    // standard setting of the g92 offsets, making current WCS position whatever the coordinate arguments are
                    float x, y, z;
                    std::tie(x, y, z) = g92_offset;
                    // get current position in WCS
                    wcs_t pos= mcs2wcs(machine_position);

                    // adjust g92 offset to make the current wpos == the value requested
                    if(gcode->has_letter('X')){
                        x += to_millimeters(gcode->get_value('X')) - std::get<X_AXIS>(pos);
                    }
                    if(gcode->has_letter('Y')){
                        y += to_millimeters(gcode->get_value('Y')) - std::get<Y_AXIS>(pos);
                    }
                    if(gcode->has_letter('Z')) {
                        z += to_millimeters(gcode->get_value('Z')) - std::get<Z_AXIS>(pos);
                    }
                    g92_offset = wcs_t(x, y, z);
                }

                #if MAX_ROBOT_ACTUATORS > 3
                if(gcode->subcode == 0 && (gcode->has_letter('E') || gcode->get_num_args() == 0)){
                    // reset the E position, legacy for 3d Printers to be reprap compatible
                    // find the selected extruder
                    int selected_extruder= get_active_extruder();
                    if(selected_extruder > 0) {
                        float e= gcode->has_letter('E') ? gcode->get_value('E') : 0;
                        machine_position[selected_extruder]= compensated_machine_position[selected_extruder]= e;
                        actuators[selected_extruder]->change_last_milestone(get_e_scale_fnc ? e*get_e_scale_fnc() : e);
                    }
                }
                #endif

                return;
            }
        }

    } else if( gcode->has_m) {
        switch( gcode->m ) {
            // case 0: // M0 feed hold, (M0.1 is release feed hold, except we are in feed hold)
            //     if(THEKERNEL->is_grbl_mode()) THEKERNEL->set_feed_hold(gcode->subcode == 0);
            //     break;

            case 30: // M30 end of program in grbl mode (otherwise it is delete sdcard file)
                if(!THEKERNEL->is_grbl_mode()) break;
                // fall through to M2
            case 2: // M2 end of program
                current_wcs = 0;
                absolute_mode = true;
                break;
            case 17:
                THEKERNEL->call_event(ON_ENABLE, (void*)1); // turn all enable pins on
                break;

            case 18: // this allows individual motors to be turned off, no parameters falls through to turn all off
                if(gcode->get_num_args() > 0) {
                    // bitmap of motors to turn off, where bit 1:X, 2:Y, 3:Z, 4:A, 5:B, 6:C
                    uint32_t bm= 0;
                    for (int i = 0; i < n_motors; ++i) {
                        char axis= (i <= Z_AXIS ? 'X'+i : 'A'+(i-3));
                        if(gcode->has_letter(axis)) bm |= (0x02<<i); // set appropriate bit
                    }
                    // handle E parameter as currently selected extruder ABC
                    if(gcode->has_letter('E')) {
                        // find first selected extruder
                        int i= get_active_extruder();
                        if(i > 0) {
                            bm |= (0x02<<i); // set appropriate bit
                        }
                    }

                    THEKERNEL->conveyor->wait_for_idle();
                    THEKERNEL->call_event(ON_ENABLE, (void *)bm);
                    break;
                }
                // fall through
            case 84:
                THEKERNEL->conveyor->wait_for_idle();
                THEKERNEL->call_event(ON_ENABLE, nullptr); // turn all enable pins off
                break;

            case 82: e_absolute_mode= true; break;
            case 83: e_absolute_mode= false; break;

            case 92: // M92 - set steps per mm
                for (int i = 0; i < n_motors; ++i) {
                    if(actuators[i]->is_extruder()) continue; //extruders handle this themselves
                    char axis= (i <= Z_AXIS ? 'X'+i : 'A'+(i-A_AXIS));
                    if(gcode->has_letter(axis)) {
                        actuators[i]->change_steps_per_mm(this->to_millimeters(gcode->get_value(axis)));
                    }
                    gcode->stream->printf("%c:%f ", axis, actuators[i]->get_steps_per_mm());
                }
                gcode->add_nl = true;
                check_max_actuator_speeds();
                return;

            case 114:{
                std::string buf;
                print_position(gcode->subcode, buf, true); // ignore extruders as they will print E themselves
                gcode->txt_after_ok.append(buf);
                return;
            }

            case 120: // push state
                push_state();
                break;

            case 121: // pop state
                pop_state();
                break;

            case 203: // M203 Set maximum feedrates in mm/sec, M203.1 set maximum actuator feedrates
                    if(gcode->get_num_args() == 0) {
                        for (size_t i = X_AXIS; i <= Z_AXIS; i++) {
                            gcode->stream->printf(" %c: %g ", 'X' + i, gcode->subcode == 0 ? this->max_speeds[i] : actuators[i]->get_max_rate());
                        }
                        if(gcode->subcode == 1) {
                            for (size_t i = A_AXIS; i < n_motors; i++) {
                                if(actuators[i]->is_extruder()) continue; //extruders handle this themselves
                                gcode->stream->printf(" %c: %g ", 'A' + i - A_AXIS, actuators[i]->get_max_rate());
                            }
                        }

                        gcode->add_nl = true;

                    }else{
                        for (size_t i = X_AXIS; i <= Z_AXIS; i++) {
                            if (gcode->has_letter('X' + i)) {
                                float v= gcode->get_value('X'+i);
                                if(gcode->subcode == 0) this->max_speeds[i]= v;
                                else if(gcode->subcode == 1) actuators[i]->set_max_rate(v);
                            }
                        }

                        if(gcode->subcode == 1) {
                            // ABC axis only handle actuator max speeds
                            for (size_t i = A_AXIS; i < n_motors; i++) {
                                if(actuators[i]->is_extruder()) continue; //extruders handle this themselves
                                int c= 'A' + i - A_AXIS;
                                if(gcode->has_letter(c)) {
                                    float v= gcode->get_value(c);
                                    actuators[i]->set_max_rate(v);
                                }
                            }
                        }


                        // this format is deprecated
                        if(gcode->subcode == 0 && (gcode->has_letter('A') || gcode->has_letter('B') || gcode->has_letter('C'))) {
                            gcode->stream->printf("NOTE this format is deprecated, Use M203.1 instead\n");
                            for (size_t i = X_AXIS; i <= Z_AXIS; i++) {
                                if (gcode->has_letter('A' + i)) {
                                    float v= gcode->get_value('A'+i);
                                    actuators[i]->set_max_rate(v);
                                }
                            }
                        }

                        if(gcode->subcode == 1) check_max_actuator_speeds();
                    }
                    break;

            case 204: // M204 Snnn - set default acceleration to nnn, Xnnn Ynnn Znnn sets axis specific acceleration
                if (gcode->has_letter('S')) {
                    float acc = gcode->get_value('S'); // mm/s^2
                    // enforce minimum
                    if (acc < 1.0F) acc = 1.0F;
                    this->default_acceleration = acc;
                }
                for (int i = 0; i < n_motors; ++i) {
                    if(actuators[i]->is_extruder()) continue; //extruders handle this themselves
                    char axis= (i <= Z_AXIS ? 'X'+i : 'A'+(i-A_AXIS));
                    if(gcode->has_letter(axis)) {
                        float acc = gcode->get_value(axis); // mm/s^2
                        // enforce positive
                        if (acc <= 0.0F) acc = NAN;
                        actuators[i]->set_acceleration(acc);
                    }
                }
                break;

            case 205: // M205 Xnnn - set junction deviation, Z - set Z junction deviation, Snnn - Set minimum planner speed
                if (gcode->has_letter('X')) {
                    float jd = gcode->get_value('X');
                    // enforce minimum
                    if (jd < 0.0F)
                        jd = 0.0F;
                    THEKERNEL->planner->junction_deviation = jd;
                }
                if (gcode->has_letter('Z')) {
                    float jd = gcode->get_value('Z');
                    // enforce minimum, -1 disables it and uses regular junction deviation
                    if (jd <= -1.0F)
                        jd = NAN;
                    THEKERNEL->planner->z_junction_deviation = jd;
                }
                if (gcode->has_letter('S')) {
                    float mps = gcode->get_value('S');
                    // enforce minimum
                    if (mps < 0.0F)
                        mps = 0.0F;
                    THEKERNEL->planner->minimum_planner_speed = mps;
                }
                break;

            case 211: // M211 Sn turns soft endstops on/off
                if(gcode->has_letter('S')) {
                    soft_endstop_enabled= gcode->get_uint('S') == 1;
                }else{
                    gcode->stream->printf("Soft endstops are %s", soft_endstop_enabled ? "Enabled" : "Disabled");
                    for (int i = X_AXIS; i <= Z_AXIS; ++i) {
                        if(isnan(soft_endstop_min[i])) {
                            gcode->stream->printf(",%c min is disabled", 'X'+i);
                        }
                        if(isnan(soft_endstop_max[i])) {
                            gcode->stream->printf(",%c max is disabled", 'X'+i);
                        }
                        if(!is_homed(i)) {
                            gcode->stream->printf(",%c axis is not homed", 'X'+i);
                        }
                     }
                    gcode->stream->printf("\n");
                }
                break;

            case 220: // M220 - speed override percentage
                if (gcode->has_letter('S')) {
                    float factor = gcode->get_value('S');
                    // enforce minimum 10% speed
                    if (factor < 10.0F)
                        factor = 10.0F;
                    // enforce maximum 10x speed
                    if (factor > 1000.0F)
                        factor = 1000.0F;

                    seconds_per_minute = 6000.0F / factor;
                } else {
                    gcode->stream->printf("Speed factor at %6.2f %%\n", 6000.0F / seconds_per_minute);
                }
                break;

            case 400: // wait until all moves are done up to this point
                THEKERNEL->conveyor->wait_for_idle();
                break;

            case 500: // M500 saves some volatile settings to config override file
            case 503: { // M503 just prints the settings
                gcode->stream->printf(";Steps per unit:\nM92 ");
                for (int i = 0; i < n_motors; ++i) {
                    if(actuators[i]->is_extruder()) continue; //extruders handle this themselves
                    char axis= (i <= Z_AXIS ? 'X'+i : 'A'+(i-A_AXIS));
                    gcode->stream->printf("%c%1.5f ", axis, actuators[i]->get_steps_per_mm());
                }
                gcode->stream->printf("\n");

                // only print if not NAN
                gcode->stream->printf(";Acceleration mm/sec^2:\nM204 S%1.5f ", default_acceleration);
                for (int i = 0; i < n_motors; ++i) {
                    if(actuators[i]->is_extruder()) continue; // extruders handle this themselves
                    char axis= (i <= Z_AXIS ? 'X'+i : 'A'+(i-A_AXIS));
                    if(!isnan(actuators[i]->get_acceleration())) gcode->stream->printf("%c%1.5f ", axis, actuators[i]->get_acceleration());
                }
                gcode->stream->printf("\n");

                gcode->stream->printf(";X- Junction Deviation, Z- Z junction deviation, S - Minimum Planner speed mm/sec:\nM205 X%1.5f Z%1.5f S%1.5f\n", THEKERNEL->planner->junction_deviation, isnan(THEKERNEL->planner->z_junction_deviation)?-1:THEKERNEL->planner->z_junction_deviation, THEKERNEL->planner->minimum_planner_speed);

                gcode->stream->printf(";Max cartesian feedrates in mm/sec:\nM203 X%1.5f Y%1.5f Z%1.5f\n", this->max_speeds[X_AXIS], this->max_speeds[Y_AXIS], this->max_speeds[Z_AXIS]);

                gcode->stream->printf(";Max actuator feedrates in mm/sec:\nM203.1 ");
                for (int i = 0; i < n_motors; ++i) {
                    if(actuators[i]->is_extruder()) continue; // extruders handle this themselves
                    char axis= (i <= Z_AXIS ? 'X'+i : 'A'+(i-A_AXIS));
                    gcode->stream->printf("%c%1.5f ", axis, actuators[i]->get_max_rate());
                }
                gcode->stream->printf("\n");

                // get or save any arm solution specific optional values
                BaseSolution::arm_options_t options;
                if(arm_solution->get_optional(options) && !options.empty()) {
                    gcode->stream->printf(";Optional arm solution specific settings:\nM665");
                    for(auto &i : options) {
                        gcode->stream->printf(" %c%1.4f", i.first, i.second);
                    }
                    gcode->stream->printf("\n");
                }

                // save wcs_offsets and current_wcs
                // TODO this may need to be done whenever they change to be compliant
                gcode->stream->printf(";WCS settings\n");
                gcode->stream->printf("%s\n", wcs2gcode(current_wcs).c_str());
                int n = 1;
                for(auto &i : wcs_offsets) {
                    if(i != wcs_t(0, 0, 0)) {
                        float x, y, z;
                        std::tie(x, y, z) = i;
                        gcode->stream->printf("G10 L2 P%d X%f Y%f Z%f ; %s\n", n, x, y, z, wcs2gcode(n-1).c_str());
                    }
                    ++n;
                }
                if(save_g92) {
                    // linuxcnc saves G92, so we do too if configured, default is to not save to maintain backward compatibility
                    // also it needs to be used to set Z0 on rotary deltas as M206/306 can't be used, so saving it is necessary in that case
                    if(g92_offset != wcs_t(0, 0, 0)) {
                        float x, y, z;
                        std::tie(x, y, z) = g92_offset;
                        gcode->stream->printf("G92.3 X%f Y%f Z%f\n", x, y, z); // sets G92 to the specified values
                    }
                }
            }
            break;

            case 665: { // M665 set optional arm solution variables based on arm solution.
                // the parameter args could be any letter each arm solution only accepts certain ones
                BaseSolution::arm_options_t options = gcode->get_args();
                options.erase('S'); // don't include the S
                options.erase('U'); // don't include the U
                if(options.size() > 0) {
                    // set the specified options
                    arm_solution->set_optional(options);
                }
                options.clear();
                if(arm_solution->get_optional(options)) {
                    // foreach optional value
                    for(auto &i : options) {
                        // print all current values of supported options
                        gcode->stream->printf("%c: %8.4f ", i.first, i.second);
                        gcode->add_nl = true;
                    }
                }

                if(gcode->has_letter('S')) { // set delta segments per second, not saved by M500
                    this->delta_segments_per_second = gcode->get_value('S');
                    gcode->stream->printf("Delta segments set to %8.4f segs/sec\n", this->delta_segments_per_second);

                } else if(gcode->has_letter('U')) { // or set mm_per_line_segment, not saved by M500
                    this->mm_per_line_segment = gcode->get_value('U');
                    this->delta_segments_per_second = 0;
                    gcode->stream->printf("mm per line segment set to %8.4f\n", this->mm_per_line_segment);
                }

                break;
            }
        }
    }

    if( motion_mode != NONE) {
        is_g123= motion_mode != SEEK;
        process_move(gcode, motion_mode);

    }else{
        is_g123= false;
    }

    next_command_is_MCS = false; // must be on same line as G0 or G1
}

int Robot::get_active_extruder() const
{
    for (int i = E_AXIS; i < n_motors; ++i) {
        // find first selected extruder
        if(actuators[i]->is_extruder() && actuators[i]->is_selected()) return i;
    }
    return 0;
}

// process a G0/G1/G2/G3
void Robot::process_move(Gcode *gcode, enum MOTION_MODE_T motion_mode)
{
    // we have a G0/G1/G2/G3 so extract parameters and apply offsets to get machine coordinate target
    // get XYZ and one E (which goes to the selected extruder)
    float param[4]{NAN, NAN, NAN, NAN};

    // process primary axis
    for(int i= X_AXIS; i <= Z_AXIS; ++i) {
        char letter= 'X'+i;
        if( gcode->has_letter(letter) ) {
            param[i] = this->to_millimeters(gcode->get_value(letter));
        }
    }

    float offset[3]{0,0,0};
    for(char letter = 'I'; letter <= 'K'; letter++) {
        if( gcode->has_letter(letter) ) {
            offset[letter - 'I'] = this->to_millimeters(gcode->get_value(letter));
        }
    }

    // calculate target in machine coordinates (less compensation transform which needs to be done after segmentation)
    float target[n_motors];
    memcpy(target, machine_position, n_motors*sizeof(float));

    if(!next_command_is_MCS) {
        if(this->absolute_mode) {
            // apply wcs offsets and g92 offset and tool offset
            if(!isnan(param[X_AXIS])) {
                target[X_AXIS]= param[X_AXIS] + std::get<X_AXIS>(wcs_offsets[current_wcs]) - std::get<X_AXIS>(g92_offset) + std::get<X_AXIS>(tool_offset);
            }

            if(!isnan(param[Y_AXIS])) {
                target[Y_AXIS]= param[Y_AXIS] + std::get<Y_AXIS>(wcs_offsets[current_wcs]) - std::get<Y_AXIS>(g92_offset) + std::get<Y_AXIS>(tool_offset);
            }

            if(!isnan(param[Z_AXIS])) {
                target[Z_AXIS]= param[Z_AXIS] + std::get<Z_AXIS>(wcs_offsets[current_wcs]) - std::get<Z_AXIS>(g92_offset) + std::get<Z_AXIS>(tool_offset);
            }

        }else{
            // they are deltas from the machine_position if specified
            for(int i= X_AXIS; i <= Z_AXIS; ++i) {
                if(!isnan(param[i])) target[i] = param[i] + machine_position[i];
            }
        }

    }else{
        // already in machine coordinates, we do not add wcs or tool offset for that
        for(int i= X_AXIS; i <= Z_AXIS; ++i) {
            if(!isnan(param[i])) target[i] = param[i];
        }
    }

    float delta_e= NAN;

    #if MAX_ROBOT_ACTUATORS > 3
    // process extruder parameters, for active extruder only (only one active extruder at a time)
    int selected_extruder= 0;
    if(gcode->has_letter('E')) {
        selected_extruder= get_active_extruder();
        param[E_AXIS]= gcode->get_value('E');
    }

    // do E for the selected extruder
    if(selected_extruder > 0 && !isnan(param[E_AXIS])) {
        if(this->e_absolute_mode) {
            target[selected_extruder]= param[E_AXIS];
            delta_e= target[selected_extruder] - machine_position[selected_extruder];
        }else{
            delta_e= param[E_AXIS];
            target[selected_extruder] = delta_e + machine_position[selected_extruder];
        }
    }

    // process ABC axis, this is mutually exclusive to using E for an extruder, so if E is used and A then the results are undefined
    for (int i = A_AXIS; i < n_motors; ++i) {
        char letter= 'A'+i-A_AXIS;
        if(gcode->has_letter(letter)) {
            float p= gcode->get_value(letter);
            if(this->absolute_mode) {
                target[i]= p;
            }else{
                target[i]= p + machine_position[i];
            }
        }
    }
    #endif

    if( gcode->has_letter('F') ) {
        if( motion_mode == SEEK )
            this->seek_rate = this->to_millimeters( gcode->get_value('F') );
        else
            this->feed_rate = this->to_millimeters( gcode->get_value('F') );
    }

    // S is modal When specified on a G0/1/2/3 command
    if(gcode->has_letter('S')) s_value= gcode->get_value('S');

    bool moved= false;

    // Perform any physical actions
    switch(motion_mode) {
        case NONE: break;

        case SEEK:
            moved= this->append_line(gcode, target, this->seek_rate / seconds_per_minute, delta_e );
            break;

        case LINEAR:
            moved= this->append_line(gcode, target, this->feed_rate / seconds_per_minute, delta_e );
            break;

        case CW_ARC:
        case CCW_ARC:
            // Note arcs are not currently supported by extruder based machines, as 3D slicers do not use arcs (G2/G3)
            moved= this->compute_arc(gcode, offset, target, motion_mode);
            break;
    }

    if(moved) {
        // set machine_position to the calculated target
        memcpy(machine_position, target, n_motors*sizeof(float));
    }
}

// reset the machine position for all axis. Used for homing.
// after homing we supply the cartesian coordinates that the head is at when homed,
// however for Z this is the compensated machine position (if enabled)
// So we need to apply the inverse compensation transform to the supplied coordinates to get the correct machine position
// this will make the results from M114 and ? consistent after homing.
// This works for cases where the Z endstop is fixed on the Z actuator and is the same regardless of where XY are.
void Robot::reset_axis_position(float x, float y, float z)
{
    // set both the same initially
    compensated_machine_position[X_AXIS]= machine_position[X_AXIS] = x;
    compensated_machine_position[Y_AXIS]= machine_position[Y_AXIS] = y;
    compensated_machine_position[Z_AXIS]= machine_position[Z_AXIS] = z;

    if(compensationTransform) {
        // apply inverse transform to get machine_position
        compensationTransform(machine_position, true);
    }

    // now set the actuator positions based on the supplied compensated position
    ActuatorCoordinates actuator_pos;
    arm_solution->cartesian_to_actuator(this->compensated_machine_position, actuator_pos);
    for (size_t i = X_AXIS; i <= Z_AXIS; i++)
        actuators[i]->change_last_milestone(actuator_pos[i]);
}

// Reset the position for an axis (used in homing, and to reset extruder after suspend)
void Robot::reset_axis_position(float position, int axis)
{
    compensated_machine_position[axis] = position;
    if(axis <= Z_AXIS) {
        reset_axis_position(compensated_machine_position[X_AXIS], compensated_machine_position[Y_AXIS], compensated_machine_position[Z_AXIS]);

#if MAX_ROBOT_ACTUATORS > 3
    }else if(axis < n_motors) {
        // ABC and/or extruders need to be set as there is no arm solution for them
        machine_position[axis]= compensated_machine_position[axis]= position;
        actuators[axis]->change_last_milestone(machine_position[axis]);
#endif
    }
}

// similar to reset_axis_position but directly sets the actuator positions in actuators units (eg mm for cartesian, degrees for rotary delta)
// then sets the axis positions to match. currently only called from Endstops.cpp and RotaryDeltaCalibration.cpp
void Robot::reset_actuator_position(const ActuatorCoordinates &ac)
{
    for (size_t i = X_AXIS; i <= Z_AXIS; i++) {
        if(!isnan(ac[i])) actuators[i]->change_last_milestone(ac[i]);
    }

    // now correct axis positions then recorrect actuator to account for rounding
    reset_position_from_current_actuator_position();
}

// Use FK to find out where actuator is and reset to match
// TODO maybe we should only reset axis that are being homed unless this is due to a ON_HALT
void Robot::reset_position_from_current_actuator_position()
{
    ActuatorCoordinates actuator_pos;
    for (size_t i = X_AXIS; i < n_motors; i++) {
        // NOTE actuator::current_position is curently NOT the same as actuator::machine_position after an abrupt abort
        actuator_pos[i] = actuators[i]->get_current_position();
    }

    // discover machine position from where actuators actually are
    arm_solution->actuator_to_cartesian(actuator_pos, compensated_machine_position);
    memcpy(machine_position, compensated_machine_position, sizeof machine_position);

    // compensated_machine_position includes the compensation transform so we need to get the inverse to get actual machine_position
    if(compensationTransform) compensationTransform(machine_position, true); // get inverse compensation transform

    // now reset actuator::machine_position, NOTE this may lose a little precision as FK is not always entirely accurate.
    // NOTE This is required to sync the machine position with the actuator position, we do a somewhat redundant cartesian_to_actuator() call
    // to get everything in perfect sync.
    arm_solution->cartesian_to_actuator(compensated_machine_position, actuator_pos);
    for (size_t i = X_AXIS; i <= Z_AXIS; i++) {
        actuators[i]->change_last_milestone(actuator_pos[i]);
    }

    // Handle extruders and/or ABC axis
    #if MAX_ROBOT_ACTUATORS > 3
    for (int i = A_AXIS; i < n_motors; i++) {
        // ABC and/or extruders just need to set machine_position and compensated_machine_position
        float ap= actuator_pos[i];
        if(actuators[i]->is_extruder() && get_e_scale_fnc) ap /= get_e_scale_fnc(); // inverse E scale if there is one and this is an extruder
        machine_position[i]= compensated_machine_position[i]= ap;
        actuators[i]->change_last_milestone(actuator_pos[i]); // this updates the last_milestone in the actuator
    }
    #endif
}

// Convert target (in machine coordinates) to machine_position, then convert to actuator position and append this to the planner
// target is in machine coordinates without the compensation transform, however we save a compensated_machine_position that includes
// all transforms and is what we actually convert to actuator positions
bool Robot::append_milestone(const float target[], float rate_mm_s)
{
    float deltas[n_motors];
    float transformed_target[n_motors]; // adjust target for bed compensation
    float unit_vec[N_PRIMARY_AXIS];

    // unity transform by default
    memcpy(transformed_target, target, n_motors*sizeof(float));

    // check function pointer and call if set to transform the target to compensate for bed
    if(compensationTransform) {
        // some compensation strategies can transform XYZ, some just change Z
        compensationTransform(transformed_target, false);
    }

    // check soft endstops only for homed axis that are enabled
    if(soft_endstop_enabled) {
        for (int i = 0; i <= Z_AXIS; ++i) {
            if(!is_homed(i)) continue;
            if( (!isnan(soft_endstop_min[i]) && transformed_target[i] < soft_endstop_min[i]) || (!isnan(soft_endstop_max[i]) && transformed_target[i] > soft_endstop_max[i]) ) {
                if(soft_endstop_halt) {
                    THEKERNEL->streams->printf("Soft Endstop %c was exceeded - reset or M999 required\n", i+'X');
                    THEKERNEL->call_event(ON_HALT, nullptr);
                    return false;

                //} else if(soft_endstop_truncate) {
                    // TODO VERY hard to do need to go back and change the target, and calculate intercept with the edge
                    // and store all preceding vectors that have on eor more points ourtside of bounds so we can create a propper clip against the boundaries

                } else {
                    // ignore it
                    THEKERNEL->streams->printf("WARNING Soft Endstop %c was exceeded - entire move ignored\n", i+'X');
                    return false;
                }
            }
        }
    }


    bool move= false;
    float sos= 0; // sum of squares for just primary axis (XYZ usually)

    // find distance moved by each axis, use transformed target from the current compensated machine position
    for (size_t i = 0; i < n_motors; i++) {
        deltas[i] = transformed_target[i] - compensated_machine_position[i];
        if(deltas[i] == 0) continue;
        // at least one non zero delta
        move = true;
        if(i < N_PRIMARY_AXIS) {
            sos += powf(deltas[i], 2);
        }
    }

    // nothing moved
    if(!move) return false;

    // see if this is a primary axis move or not
    bool auxilliary_move= true;
    for (int i = 0; i < N_PRIMARY_AXIS; ++i) {
        if(deltas[i] != 0) {
            auxilliary_move= false;
            break;
        }
    }

    // total movement, use XYZ if a primary axis otherwise we calculate distance for E after scaling to mm
    float distance= auxilliary_move ? 0 : sqrtf(sos);

    // it is unlikely but we need to protect against divide by zero, so ignore insanely small moves here
    // as the last milestone won't be updated we do not actually lose any moves as they will be accounted for in the next move
    if(!auxilliary_move && distance < 0.00001F) return false;


    if(!auxilliary_move) {
         for (size_t i = X_AXIS; i < N_PRIMARY_AXIS; i++) {
            // find distance unit vector for primary axis only
            unit_vec[i] = deltas[i] / distance;

            // Do not move faster than the configured cartesian limits for XYZ
            if ( i <= Z_AXIS && max_speeds[i] > 0 ) {
                float axis_speed = fabsf(unit_vec[i] * rate_mm_s);

                if (axis_speed > max_speeds[i])
                    rate_mm_s *= ( max_speeds[i] / axis_speed );
            }
        }
    }

    // find actuator position given the machine position, use actual adjusted target
    ActuatorCoordinates actuator_pos;
    if(!disable_arm_solution) {
        arm_solution->cartesian_to_actuator( transformed_target, actuator_pos );

    }else{
        // basically the same as cartesian, would be used for special homing situations like for scara
        for (size_t i = X_AXIS; i <= Z_AXIS; i++) {
            actuator_pos[i] = transformed_target[i];
        }
    }

#if MAX_ROBOT_ACTUATORS > 3
    sos= 0;
    // for the extruders just copy the position, and possibly scale it from mm³ to mm
    for (size_t i = E_AXIS; i < n_motors; i++) {
        actuator_pos[i]= transformed_target[i];
        if(actuators[i]->is_extruder() && get_e_scale_fnc) {
            // NOTE this relies on the fact only one extruder is active at a time
            // scale for volumetric or flow rate
            // TODO is this correct? scaling the absolute target? what if the scale changes?
            // for volumetric it basically converts mm³ to mm, but what about flow rate?
            actuator_pos[i] *= get_e_scale_fnc();
        }
        if(auxilliary_move) {
            // for E only moves we need to use the scaled E to calculate the distance
            sos += powf(actuator_pos[i] - actuators[i]->get_last_milestone(), 2);
        }
    }
    if(auxilliary_move) {
        distance= sqrtf(sos); // distance in mm of the e move
        if(distance < 0.00001F) return false;
    }
#endif

    // use default acceleration to start with
    float acceleration = default_acceleration;

    float isecs = rate_mm_s / distance;

    // check per-actuator speed limits
    for (size_t actuator = 0; actuator < n_motors; actuator++) {
        float d = fabsf(actuator_pos[actuator] - actuators[actuator]->get_last_milestone());
        if(d == 0 || !actuators[actuator]->is_selected()) continue; // no movement for this actuator

        float actuator_rate= d * isecs;
        if (actuator_rate > actuators[actuator]->get_max_rate()) {
            rate_mm_s *= (actuators[actuator]->get_max_rate() / actuator_rate);
            isecs = rate_mm_s / distance;
        }

        // adjust acceleration to lowest found, for now just primary axis unless it is an auxiliary move
        // TODO we may need to do all of them, check E won't limit XYZ.. it does on long E moves, but not checking it could exceed the E acceleration.
        if(auxilliary_move || actuator < N_PRIMARY_AXIS) {
            float ma =  actuators[actuator]->get_acceleration(); // in mm/sec²
            if(!isnan(ma)) {  // if axis does not have acceleration set then it uses the default_acceleration
                float ca = fabsf((d/distance) * acceleration);
                if (ca > ma) {
                    acceleration *= ( ma / ca );
                }
            }
        }
    }

    // if we are in feed hold wait here until it is released, this means that even segemnted lines will pause
    while(THEKERNEL->get_feed_hold()) {
        THEKERNEL->call_event(ON_IDLE, this);
        // if we also got a HALT then break out of this
        if(THEKERNEL->is_halted()) return false;
    }

    // Append the block to the planner
    // NOTE that distance here should be either the distance travelled by the XYZ axis, or the E mm travel if a solo E move
    // NOTE this call will bock until there is room in the block queue, on_idle will continue to be called
    if(THEKERNEL->planner->append_block( actuator_pos, n_motors, rate_mm_s, distance, auxilliary_move ? nullptr : unit_vec, acceleration, s_value, is_g123)) {
        // this is the new compensated machine position
        memcpy(this->compensated_machine_position, transformed_target, n_motors*sizeof(float));
        return true;
    }

    // no actual move
    return false;
}

// Used to plan a single move used by things like endstops when homing, zprobe, extruder firmware retracts etc.
bool Robot::delta_move(const float *delta, float rate_mm_s, uint8_t naxis)
{
    if(THEKERNEL->is_halted()) return false;

    // catch negative or zero feed rates
    if(rate_mm_s <= 0.0F) {
        return false;
    }

    // get the absolute target position, default is current machine_position
    float target[n_motors];
    memcpy(target, machine_position, n_motors*sizeof(float));

    // add in the deltas to get new target
    for (int i= 0; i < naxis; i++) {
        target[i] += delta[i];
    }

    // submit for planning and if moved update machine_position
    if(append_milestone(target, rate_mm_s)) {
         memcpy(machine_position, target, n_motors*sizeof(float));
         return true;
    }

    return false;
}

// Append a move to the queue ( cutting it into segments if needed )
bool Robot::append_line(Gcode *gcode, const float target[], float rate_mm_s, float delta_e)
{
    // catch negative or zero feed rates and return the same error as GRBL does
    if(rate_mm_s <= 0.0F) {
        gcode->is_error= true;
        gcode->txt_after_ok= (rate_mm_s == 0 ? "Undefined feed rate" : "feed rate < 0");
        return false;
    }

    // Find out the distance for this move in XYZ in MCS
    float millimeters_of_travel = sqrtf(powf( target[X_AXIS] - machine_position[X_AXIS], 2 ) +  powf( target[Y_AXIS] - machine_position[Y_AXIS], 2 ) +  powf( target[Z_AXIS] - machine_position[Z_AXIS], 2 ));

    if(millimeters_of_travel < 0.00001F) {
        // we have no movement in XYZ, probably E only extrude or retract
        return this->append_milestone(target, rate_mm_s);
    }

    /*
        For extruders, we need to do some extra work to limit the volumetric rate if specified...
        If using volumetric limts we need to be using volumetric extrusion for this to work as Ennn needs to be in mm³ not mm
        We ask Extruder to do all the work but we need to pass in the relevant data.
        NOTE we need to do this before we segment the line (for deltas)
    */
    if(!isnan(delta_e) && gcode->has_g && gcode->g == 1) {
        float data[2]= {delta_e, rate_mm_s / millimeters_of_travel};
        if(PublicData::set_value(extruder_checksum, target_checksum, data)) {
            rate_mm_s *= data[1]; // adjust the feedrate
        }
    }

    // We cut the line into smaller segments. This is only needed on a cartesian robot for zgrid, but always necessary for robots with rotational axes like Deltas.
    // In delta robots either mm_per_line_segment can be used OR delta_segments_per_second
    // The latter is more efficient and avoids splitting fast long lines into very small segments, like initial z move to 0, it is what Johanns Marlin delta port does
    uint16_t segments;

    if(this->disable_segmentation || (!segment_z_moves && !gcode->has_letter('X') && !gcode->has_letter('Y'))) {
        segments= 1;

    } else if(this->delta_segments_per_second > 1.0F) {
        // enabled if set to something > 1, it is set to 0.0 by default
        // segment based on current speed and requested segments per second
        // the faster the travel speed the fewer segments needed
        // NOTE rate is mm/sec and we take into account any speed override
        float seconds = millimeters_of_travel / rate_mm_s;
        segments = max(1.0F, ceilf(this->delta_segments_per_second * seconds));
        // TODO if we are only moving in Z on a delta we don't really need to segment at all

    } else {
        if(this->mm_per_line_segment == 0.0F) {
            segments = 1; // don't split it up
        } else {
            segments = ceilf( millimeters_of_travel / this->mm_per_line_segment);
        }
    }

    bool moved= false;
    if (segments > 1) {
        // A vector to keep track of the endpoint of each segment
        float segment_delta[n_motors];
        float segment_end[n_motors];
        memcpy(segment_end, machine_position, n_motors*sizeof(float));

        // How far do we move each segment?
        for (int i = 0; i < n_motors; i++)
            segment_delta[i] = (target[i] - machine_position[i]) / segments;

        // segment 0 is already done - it's the end point of the previous move so we start at segment 1
        // We always add another point after this loop so we stop at segments-1, ie i < segments
        for (int i = 1; i < segments; i++) {
            if(THEKERNEL->is_halted()) return false; // don't queue any more segments
            for (int j = 0; j < n_motors; j++)
                segment_end[j] += segment_delta[j];

            // Append the end of this segment to the queue
            // this can block waiting for free block queue or if in feed hold
            bool b= this->append_milestone(segment_end, rate_mm_s);
            moved= moved || b;
        }
    }

    // Append the end of this full move to the queue
    if(this->append_milestone(target, rate_mm_s)) moved= true;

    this->next_command_is_MCS = false; // always reset this

    return moved;
}


// Append an arc to the queue ( cutting it into segments as needed )
// TODO does not support any E parameters so cannot be used for 3D printing.
bool Robot::append_arc(Gcode * gcode, const float target[], const float offset[], float radius, bool is_clockwise )
{
    float rate_mm_s= this->feed_rate / seconds_per_minute;
    // catch negative or zero feed rates and return the same error as GRBL does
    if(rate_mm_s <= 0.0F) {
        gcode->is_error= true;
        gcode->txt_after_ok= (rate_mm_s == 0 ? "Undefined feed rate" : "feed rate < 0");
        return false;
    }

    // Scary math
    float center_axis0 = this->machine_position[this->plane_axis_0] + offset[this->plane_axis_0];
    float center_axis1 = this->machine_position[this->plane_axis_1] + offset[this->plane_axis_1];
    float linear_travel = target[this->plane_axis_2] - this->machine_position[this->plane_axis_2];
    float r_axis0 = -offset[this->plane_axis_0]; // Radius vector from center to current location
    float r_axis1 = -offset[this->plane_axis_1];
    float rt_axis0 = target[this->plane_axis_0] - center_axis0;
    float rt_axis1 = target[this->plane_axis_1] - center_axis1;

    // Patch from GRBL Firmware - Christoph Baumann 04072015
    // CCW angle between position and target from circle center. Only one atan2() trig computation required.
    float angular_travel = atan2f(r_axis0 * rt_axis1 - r_axis1 * rt_axis0, r_axis0 * rt_axis0 + r_axis1 * rt_axis1);
    if (plane_axis_2 == Y_AXIS) { is_clockwise = !is_clockwise; }  //Math for XZ plane is reverse of other 2 planes
    if (is_clockwise) { // Correct atan2 output per direction
        if (angular_travel >= -ARC_ANGULAR_TRAVEL_EPSILON) { angular_travel -= (2 * PI); }
    } else {
        if (angular_travel <= ARC_ANGULAR_TRAVEL_EPSILON) { angular_travel += (2 * PI); }
    }

    // Find the distance for this gcode
    float millimeters_of_travel = hypotf(angular_travel * radius, fabsf(linear_travel));

    // We don't care about non-XYZ moves ( for example the extruder produces some of those )
    if( millimeters_of_travel < 0.000001F ) {
        return false;
    }

    // limit segments by maximum arc error
    float arc_segment = this->mm_per_arc_segment;
    if ((this->mm_max_arc_error > 0) && (2 * radius > this->mm_max_arc_error)) {
        float min_err_segment = 2 * sqrtf((this->mm_max_arc_error * (2 * radius - this->mm_max_arc_error)));
        if (this->mm_per_arc_segment < min_err_segment) {
            arc_segment = min_err_segment;
        }
    }

    // catch fall through on above
    if(arc_segment < 0.0001F) {
        arc_segment= 0.5F; /// the old default, so we avoid the divide by zero
    }

    // Figure out how many segments for this gcode
    // TODO for deltas we need to make sure we are at least as many segments as requested, also if mm_per_line_segment is set we need to use the
    uint16_t segments = floorf(millimeters_of_travel / arc_segment);
    bool moved= false;

    if(segments > 1) {
        float theta_per_segment = angular_travel / segments;
        float linear_per_segment = linear_travel / segments;

        /* Vector rotation by transformation matrix: r is the original vector, r_T is the rotated vector,
        and phi is the angle of rotation. Based on the solution approach by Jens Geisler.
        r_T = [cos(phi) -sin(phi);
        sin(phi) cos(phi] * r ;
        For arc generation, the center of the circle is the axis of rotation and the radius vector is
        defined from the circle center to the initial position. Each line segment is formed by successive
        vector rotations. This requires only two cos() and sin() computations to form the rotation
        matrix for the duration of the entire arc. Error may accumulate from numerical round-off, since
        all float numbers are single precision on the Arduino. (True float precision will not have
        round off issues for CNC applications.) Single precision error can accumulate to be greater than
        tool precision in some cases. Therefore, arc path correction is implemented.

        Small angle approximation may be used to reduce computation overhead further. This approximation
        holds for everything, but very small circles and large mm_per_arc_segment values. In other words,
        theta_per_segment would need to be greater than 0.1 rad and N_ARC_CORRECTION would need to be large
        to cause an appreciable drift error. N_ARC_CORRECTION~=25 is more than small enough to correct for
        numerical drift error. N_ARC_CORRECTION may be on the order a hundred(s) before error becomes an
        issue for CNC machines with the single precision Arduino calculations.
        This approximation also allows mc_arc to immediately insert a line segment into the planner
        without the initial overhead of computing cos() or sin(). By the time the arc needs to be applied
        a correction, the planner should have caught up to the lag caused by the initial mc_arc overhead.
        This is important when there are successive arc motions.
        */
        // Vector rotation matrix values
        float cos_T = 1 - 0.5F * theta_per_segment * theta_per_segment; // Small angle approximation
        float sin_T = theta_per_segment;

        // TODO we need to handle the ABC axis here by segmenting them
        float arc_target[n_motors];
        float sin_Ti;
        float cos_Ti;
        float r_axisi;
        uint16_t i;
        int8_t count = 0;

        // init array for all axis
        memcpy(arc_target, machine_position, n_motors*sizeof(float));

        // Initialize the linear axis
        arc_target[this->plane_axis_2] = this->machine_position[this->plane_axis_2];

        for (i = 1; i < segments; i++) { // Increment (segments-1)
            if(THEKERNEL->is_halted()) return false; // don't queue any more segments

            if (count < this->arc_correction ) {
                // Apply vector rotation matrix
                r_axisi = r_axis0 * sin_T + r_axis1 * cos_T;
                r_axis0 = r_axis0 * cos_T - r_axis1 * sin_T;
                r_axis1 = r_axisi;
                count++;
            } else {
                // Arc correction to radius vector. Computed only every N_ARC_CORRECTION increments.
                // Compute exact location by applying transformation matrix from initial radius vector(=-offset).
                cos_Ti = cosf(i * theta_per_segment);
                sin_Ti = sinf(i * theta_per_segment);
                r_axis0 = -offset[this->plane_axis_0] * cos_Ti + offset[this->plane_axis_1] * sin_Ti;
                r_axis1 = -offset[this->plane_axis_0] * sin_Ti - offset[this->plane_axis_1] * cos_Ti;
                count = 0;
            }

            // Update arc_target location
            arc_target[this->plane_axis_0] = center_axis0 + r_axis0;
            arc_target[this->plane_axis_1] = center_axis1 + r_axis1;
            arc_target[this->plane_axis_2] += linear_per_segment;

            // Append this segment to the queue
            bool b= this->append_milestone(arc_target, rate_mm_s);
            moved= moved || b;
        }
    }

    // Ensure last segment arrives at target location.
    if(this->append_milestone(target, rate_mm_s)) moved= true;

    return moved;
}

// Do the math for an arc and add it to the queue
bool Robot::compute_arc(Gcode * gcode, const float offset[], const float target[], enum MOTION_MODE_T motion_mode)
{

    // Find the radius
    float radius = hypotf(offset[this->plane_axis_0], offset[this->plane_axis_1]);

    // Set clockwise/counter-clockwise sign for mc_arc computations
    bool is_clockwise = false;
    if( motion_mode == CW_ARC ) {
        is_clockwise = true;
    }

    // Append arc
    return this->append_arc(gcode, target, offset,  radius, is_clockwise );
}


float Robot::theta(float x, float y)
{
    float t = atanf(x / fabs(y));
    if (y > 0) {
        return(t);
    } else {
        if (t > 0) {
            return(PI - t);
        } else {
            return(-PI - t);
        }
    }
}

void Robot::select_plane(uint8_t axis_0, uint8_t axis_1, uint8_t axis_2)
{
    this->plane_axis_0 = axis_0;
    this->plane_axis_1 = axis_1;
    this->plane_axis_2 = axis_2;
}

void Robot::clearToolOffset()
{
    this->tool_offset= wcs_t(0,0,0);
}

void Robot::setToolOffset(const float offset[3])
{
    this->tool_offset= wcs_t(offset[0], offset[1], offset[2]);
}

float Robot::get_feed_rate() const
{
    return THEKERNEL->gcode_dispatch->get_modal_command() == 0 ? seek_rate : feed_rate;
}

bool Robot::is_homed(uint8_t i) const
{
    if(i >= 3) return false; // safety

    // if we are homing we ignore soft endstops so return false
    bool homing;
    bool ok = PublicData::get_value(endstops_checksum, get_homing_status_checksum, 0, &homing);
    if(!ok || homing) return false;

    // check individual axis homing status
    bool homed[3];
    ok = PublicData::get_value(endstops_checksum, get_homed_status_checksum, 0, homed);
    if(!ok) return false;
    return homed[i];
}<|MERGE_RESOLUTION|>--- conflicted
+++ resolved
@@ -88,7 +88,6 @@
 
 #define laser_module_default_power_checksum     CHECKSUM("laser_module_default_power")
 
-<<<<<<< HEAD
 #define enable_checksum                    CHECKSUM("enable")
 #define halt_checksum                      CHECKSUM("halt")
 #define soft_endstop_checksum              CHECKSUM("soft_endstop")
@@ -99,11 +98,7 @@
 #define ymax_checksum                      CHECKSUM("y_max")
 #define zmax_checksum                      CHECKSUM("z_max")
 
-
-#define ARC_ANGULAR_TRAVEL_EPSILON 5E-7F // Float (radians)
-=======
 #define ARC_ANGULAR_TRAVEL_EPSILON 5E-9F // Float (radians)
->>>>>>> 09761539
 #define PI 3.14159265358979323846F // force to be float, do not use M_PI
 
 // The Robot converts GCodes into actual movements, and then adds them to the Planner, which passes them to the Conveyor so they can be added to the queue

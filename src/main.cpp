/*  
      This file is part of Smoothie (http://smoothieware.org/). The motion control part is heavily based on Grbl (https://github.com/simen/grbl).
      Smoothie is free software: you can redistribute it and/or modify it under the terms of the GNU General Public License as published by the Free Software Foundation, either version 3 of the License, or (at your option) any later version.
      Smoothie is distributed in the hope that it will be useful, but WITHOUT ANY WARRANTY; without even the implied warranty of MERCHANTABILITY or FITNESS FOR A PARTICULAR PURPOSE. See the GNU General Public License for more details.
      You should have received a copy of the GNU General Public License along with Smoothie. If not, see <http://www.gnu.org/licenses/>. 
*/

#include "libs/Kernel.h"
#include "modules/tools/laser/Laser.h"
//#include "modules/tools/extruder/Extruder.h"
#include "modules/tools/temperaturecontrol/TemperatureControlPool.h"
#include "modules/robot/Player.h"
#include "modules/utils/simpleshell/SimpleShell.h"
#include "modules/utils/configurator/Configurator.h"
#include "modules/utils/currentcontrol/CurrentControl.h"
#include "modules/utils/pausebutton/PauseButton.h"
#include "libs/ChaNFSSD/SDFileSystem.h"
#include "libs/Config.h"
#include "libs/nuts_bolts.h"
#include "libs/utils.h"

//#include "libs/USBCDCMSC/USBCDCMSC.h"
//SDFileSystem sd(p5, p6, p7, p8, "sd");  // LPC17xx specific : comment if you are not using a SD card ( for example with a mBed ).
LocalFileSystem local("local");       // LPC17xx specific : comment if you are not running a mBed
//USBCDCMSC cdcmsc(&sd);                  // LPC17xx specific : Composite serial + msc USB device

int main() {
    
    Kernel* kernel = new Kernel();

    kernel->serial->printf("Smoothie ( grbl port ) version 0.6 \r\n");

    kernel->add_module( new Laser(p21) );
    //kernel->add_module( new Extruder() );
    kernel->add_module( new SimpleShell() );
    kernel->add_module( new Configurator() );
    kernel->add_module( new CurrentControl() );
    kernel->add_module( new TemperatureControlPool() );
    kernel->add_module( new PauseButton() );   

<<<<<<< HEAD
    //kernel->add_module( &cdcmsc );
=======
    kernel->add_module( &cdcmsc );
   
    kernel->serial->printf("start\r\n");
>>>>>>> 26c569a2

    while(1){
        kernel->call_event(ON_MAIN_LOOP);
        kernel->call_event(ON_IDLE);
    }
}
<|MERGE_RESOLUTION|>--- conflicted
+++ resolved
@@ -38,13 +38,9 @@
     kernel->add_module( new TemperatureControlPool() );
     kernel->add_module( new PauseButton() );   
 
-<<<<<<< HEAD
     //kernel->add_module( &cdcmsc );
-=======
-    kernel->add_module( &cdcmsc );
    
     kernel->serial->printf("start\r\n");
->>>>>>> 26c569a2
 
     while(1){
         kernel->call_event(ON_MAIN_LOOP);

--- conflicted
+++ resolved
@@ -62,12 +62,9 @@
                 this->port->FIOCLR = 1 << this->pin;
         }
 
-<<<<<<< HEAD
+        mbed::PwmOut *hardware_pwm();
+
         // these should be private, and use getters
-=======
-        mbed::PwmOut *hardware_pwm();
-        
->>>>>>> 62876c29
         LPC_GPIO_TypeDef* port;
 
         unsigned char pin;

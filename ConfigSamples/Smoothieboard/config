--- conflicted
+++ resolved
@@ -98,17 +98,11 @@
 ## Laser module configuration
 # See http://smoothieware.org/laser
 laser_module_enable                           false           # Whether to activate the laser module at all
-<<<<<<< HEAD
-#laser_module_pin                             2.5             # this pin will be PWMed to control the laser. Only P2.0 - P2.5, P1.18, P1.20, P1.21, P1.23, P1.24, P1.26, P3.25, P3.26
-                                                              # can be used since laser requires hardware PWM
-#laser_module_maximum_power                   1.0             # this is the maximum duty cycle that will be applied to the laser
-=======
 laser_module_pwm_pin                          2.5             # This pin will be PWMed to control the laser. 
                                                               # Only pins 2.0, 2.1, 2.2, 2.3, 2.4, 2.5, 1.18, 1.20, 1.21, 1.23, 1.24, 1.26, 3.25 and 3.26
                                                               # can be used since laser requires hardware PWM, see http://smoothieware.org/pinout
 #laser_module_ttl_pin 	                      1.30            # This pin turns on when the laser turns on, and off when the laser turns off.
 #laser_module_maximum_power                   1.0             # This is the maximum duty cycle that will be applied to the laser
->>>>>>> 399350e5
 #laser_module_minimum_power                   0.0             # This is a value just below the minimum duty cycle that keeps the laser
                                                               # active without actually burning.
 #laser_module_default_power                   0.8             # This is the default laser power that will be used for cuts if a power has not been specified.  The value is a scale between
